--- conflicted
+++ resolved
@@ -200,10 +200,6 @@
 
         while True:
             logger.info(f"Sending completion request with {len(messages)} messages")
-<<<<<<< HEAD
-            resp = await acompletion(**model_params)
-            logger.info(f"Received response: {_truncate_for_log(resp)}")
-=======
             try:
                 resp = await acompletion(**model_params)
             except ContextWindowExceededError as e:
@@ -225,7 +221,6 @@
                 logger.info(f"Saved messages to {log_file}")
                 raise e
             logger.info(f"Received response: {resp}")
->>>>>>> 5fe60434
 
             msg = resp.choices[0].message
             # If no tool call, return final content
