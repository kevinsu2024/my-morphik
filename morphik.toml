[api]
host = "0.0.0.0" # Needs to be "0.0.0.0" for docker
port = 8000
reload = true

[auth]
jwt_algorithm = "HS256"
dev_mode = false  # Enabled by default for easier local development
dev_entity_id = "dev_user"  # Default dev user ID
dev_entity_type = "developer"  # Default dev entity type
dev_permissions = ["read", "write", "admin"]  # Default dev permissions

#### Registered models
[registered_models]
# OpenAI models
openai_gpt4 = { model_name = "gpt-4" }
openai_gpt4-1 = { model_name = "gpt-4.1" }
openai_gpt4o = { model_name = "gpt-4o" }

# Azure OpenAI models
azure_gpt4 = { model_name = "gpt-4", api_base = "YOUR_AZURE_URL_HERE", api_version = "2023-05-15", deployment_id = "gpt-4-deployment" }
azure_gpt35 = { model_name = "gpt-3.5-turbo", api_base = "YOUR_AZURE_URL_HERE", api_version = "2023-05-15", deployment_id = "gpt-35-turbo-deployment" }

# Anthropic models
claude_opus = { model_name = "claude-3-opus-20240229" }
claude_sonnet = { model_name = "claude-3-7-sonnet-latest" }

# Ollama models
ollama_llama = { model_name = "ollama_chat/llama3.2", api_base = "http://localhost:11434" }
ollama_llama_vision = { model_name = "ollama_chat/llama3.2-vision", api_base = "http://localhost:11434", vision = true }
# If you are running on docker, but running ollama locally use the following
ollama_llama_docker = { model_name = "ollama_chat/llama3.2", api_base = "http://host.docker.internal:11434" }
ollama_llama_vision_docker = { model_name = "ollama_chat/llama3.2-vision", api_base = "http://host.docker.internal:11434", vision = true }
# If you are running on docker and ollama is also running on docker use the following
ollama_llama_docker_docker = { model_name = "ollama_chat/llama3.2", api_base = "http://ollama:11434" }
ollama_llama_vision_docker_docker = { model_name = "ollama_chat/llama3.2-vision", api_base = "http://ollama:11434", vision = true }

# Embedding models
openai_embedding = { model_name = "text-embedding-3-small" }
openai_embedding_large = { model_name = "text-embedding-3-large" }
azure_embedding = { model_name = "text-embedding-ada-002", api_base = "YOUR_AZURE_URL_HERE", api_version = "2023-05-15", deployment_id = "embedding-ada-002" }
ollama_embedding = { model_name = "ollama/nomic-embed-text", api_base = "http://localhost:11434" }
# If you are running on docker, but running ollama locally use the following
ollama_embedding_docker = { model_name = "ollama/nomic-embed-text", api_base = "http://host.docker.internal:11434" }
# If you are running on docker and ollama is also running on docker use the following
ollama_embedding_docker_docker = { model_name = "ollama/nomic-embed-text", api_base = "http://ollama:11434" }

#### Component configurations ####

[completion]
<<<<<<< HEAD
model = "openai_gpt4o"  # Reference to a key in registered_models
=======
model = "claude_sonnet" #"openai_gpt4o"  # Reference to a key in registered_models
>>>>>>> 5538b478
default_max_tokens = "1000"
default_temperature = 0.5

[database]
provider = "postgres"
# Connection pool settings
pool_size = 10           # Maximum number of connections in the pool
max_overflow = 15        # Maximum number of connections that can be created beyond pool_size
pool_recycle = 3600      # Time in seconds after which a connection is recycled (1 hour)
pool_timeout = 10        # Seconds to wait for a connection from the pool
pool_pre_ping = true     # Check connection viability before using it from the pool
max_retries = 3          # Number of retries for database operations
retry_delay = 1.0        # Initial delay between retries in seconds

[embedding]
model = "openai_embedding"  # Reference to registered model
dimensions = 1536
similarity_metric = "dotProduct"

[parser]
chunk_size = 6000
chunk_overlap = 300
use_unstructured_api = false
use_contextual_chunking = false
contextual_chunking_model = "openai_gpt4o"  # Reference to a key in registered_models

[document_analysis]
model = "openai_gpt4o"  # Reference to a key in registered_models

[parser.vision]
model = "openai_gpt4o"  # Reference to a key in registered_models
frame_sample_rate = -1  # Set to -1 to disable frame captioning

[reranker]
use_reranker = true
provider = "flag"
model_name = "BAAI/bge-reranker-large"
query_max_length = 256
passage_max_length = 512
use_fp16 = true
device = "cpu" # use "cpu" if on docker and using a mac, "cuda" if cuda enabled device

# [storage]
# provider = "local"
# storage_path = "./storage"

[storage]
provider = "aws-s3"
region = "us-east-2"
bucket_name = "morphik-storage"
storage_path = "morphik-storage"

[vector_store]
provider = "pgvector"

[rules]
model = "openai_gpt4o"
batch_size = 4096

[morphik]
enable_colpali = true
mode = "cloud"  # "cloud" or "self_hosted"
api_domain = "api.morphik.ai"  # API domain for cloud URIs

[redis]
host = "localhost"  # use "redis" for docker
port = 6379

[graph]
model = "openai_gpt4o"
enable_entity_resolution = true

[telemetry]
enabled = true
honeycomb_enabled = true
honeycomb_endpoint = "https://api.honeycomb.io"
honeycomb_proxy_endpoint = "https://otel-proxy.onrender.com"
service_name = "databridge-core-hosted"
otlp_timeout = 10
otlp_max_retries = 3
otlp_retry_delay = 1
otlp_max_export_batch_size = 512
otlp_schedule_delay_millis = 5000
otlp_max_queue_size = 2048<|MERGE_RESOLUTION|>--- conflicted
+++ resolved
@@ -48,11 +48,7 @@
 #### Component configurations ####
 
 [completion]
-<<<<<<< HEAD
-model = "openai_gpt4o"  # Reference to a key in registered_models
-=======
 model = "claude_sonnet" #"openai_gpt4o"  # Reference to a key in registered_models
->>>>>>> 5538b478
 default_max_tokens = "1000"
 default_temperature = 0.5
 
